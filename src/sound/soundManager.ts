--- conflicted
+++ resolved
@@ -3,22 +3,11 @@
  * Phase 1: Simplified to just Redux bridge functionality
  */
 
-<<<<<<< HEAD
-import { store } from '../store/store'
-import { SoundType, SOUND_PRIORITIES /*, EXPLOSION_PARAMS*/ } from './constants'
-import { createSoundEngine } from './soundEngine'
-import {
-  startSound as startSoundAction,
-  stopSound as stopSoundAction
-} from './soundSlice'
-import type { SoundEngine } from './types'
-=======
 import { store } from '../store/store';
 import { SoundType } from './constants';
 import { createSoundEngine } from './soundEngine';
 import { startSound as startSoundAction, stopSound as stopSoundAction } from './soundSlice';
 import type { SoundEngine } from './types';
->>>>>>> 2d388bf4
 
 /**
  * Manages sound playback and lifecycle
@@ -31,16 +20,9 @@
   setVolume: (volume: number) => void
   cleanup: () => void
 } => {
-<<<<<<< HEAD
-  let engine: SoundEngine | null = null
-  let currentSource: AudioBufferSourceNode | null = null
-  let isInitialized = false
-
-=======
   let engine: SoundEngine | null = null;
   let isInitialized = false;
   
->>>>>>> 2d388bf4
   /**
    * Initialize the sound system
    */
@@ -48,21 +30,12 @@
     if (isInitialized) return
 
     try {
-<<<<<<< HEAD
-      engine = createSoundEngine()
-      isInitialized = true
-
-      // Set initial volume from Redux state
-      const state = store.getState()
-      engine.setVolume(state.sound.volume)
-=======
       engine = createSoundEngine();
       isInitialized = true;
       
       // Apply initial volume from Redux state
       const initialVolume = store.getState().sound.volume;
       engine.setVolume(initialVolume);
->>>>>>> 2d388bf4
     } catch (error) {
       console.error('Failed to initialize sound engine:', error)
       engine = null
@@ -75,70 +48,12 @@
    * Phase 1: Just updates Redux state
    */
   const startSound = (soundType: SoundType): void => {
-<<<<<<< HEAD
-    if (!engine || !isInitialized) {
-      initialize()
-      if (!engine) return
-    }
-
-    const state = store.getState()
-
-    // Check if sound is enabled
-    if (!state.sound.enabled) return
-
-    // Check priority (Sound.c:465)
-    const newPriority = SOUND_PRIORITIES[soundType]
-    if (
-      newPriority <= state.sound.priority &&
-      soundType !== SoundType.NO_SOUND
-    ) {
-      return
-    }
-
-    // Stop current sound if playing
-    if (currentSource) {
-      try {
-        currentSource.stop()
-      } catch {
-        // Source may have already stopped
-      }
-      currentSource = null
-    }
-
-    // Update Redux state
-    store.dispatch(startSoundAction(soundType))
-
-    // Start the new sound
-    switch (soundType) {
-      case SoundType.THRU_SOUND:
-        if (engine) {
-          const thrustSound = engine.createThrustSound()
-          currentSource = thrustSound.play()
-        }
-        break
-
-      // Explosion sounds not yet implemented
-      case SoundType.EXP1_SOUND:
-      case SoundType.EXP2_SOUND:
-      case SoundType.EXP3_SOUND:
-        console.warn(`Explosion sound ${soundType} not yet implemented`)
-        break
-
-      case SoundType.NO_SOUND:
-        // Just stop current sound
-        break
-
-      // Additional sounds will be implemented here
-      default:
-        console.warn(`Sound type ${soundType} not yet implemented`)
-=======
     // Update Redux state
     store.dispatch(startSoundAction(soundType));
     
     // Phase 1: No actual audio playback
     if (engine) {
       engine.start();
->>>>>>> 2d388bf4
     }
   }
 
@@ -147,20 +62,6 @@
    * Phase 1: Just updates Redux state
    */
   const stopSound = (): void => {
-<<<<<<< HEAD
-    if (currentSource) {
-      try {
-        currentSource.stop()
-      } catch {
-        // Source may have already stopped
-      }
-      currentSource = null
-    }
-
-    store.dispatch(stopSoundAction())
-  }
-
-=======
     store.dispatch(stopSoundAction());
     
     // Phase 1: No actual audio to stop
@@ -169,7 +70,6 @@
     }
   };
   
->>>>>>> 2d388bf4
   /**
    * Set the master volume
    */
@@ -198,13 +98,8 @@
     }
 
     // Handle sound being disabled
-<<<<<<< HEAD
-    if (!state.sound.enabled && currentSource) {
-      stopSound()
-=======
     if (!state.sound.enabled && state.sound.currentSound !== SoundType.NO_SOUND) {
       stopSound();
->>>>>>> 2d388bf4
     }
   })
 
@@ -214,16 +109,8 @@
     stopSound,
     setVolume,
     cleanup
-<<<<<<< HEAD
-  }
-}
-
-// Create singleton instance
-export const soundManager = createSoundManager()
-=======
   };
 };
 
 // Create a singleton instance
-export const soundManager = createSoundManager();
->>>>>>> 2d388bf4
+export const soundManager = createSoundManager();