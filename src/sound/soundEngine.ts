--- conflicted
+++ resolved
@@ -3,13 +3,7 @@
  * Phase 1: Shell implementation with start/stop methods only
  */
 
-<<<<<<< HEAD
-import { SNDBUFLEN } from './constants'
-import type { SoundEngine, PlayableSound } from './types'
-import { generateThruRands } from './waveformGenerators'
-=======
 import type { SoundEngine } from './types'
->>>>>>> 063245df
 
 /**
  * Factory function for creating the sound engine
@@ -21,111 +15,6 @@
   const masterGain = audioContext.createGain()
   masterGain.connect(audioContext.destination)
 
-<<<<<<< HEAD
-  // Pre-generate lookup tables (like init_sound() in Main.c)
-  const thruRands = generateThruRands()
-
-  /**
-   * Create thrust sound generator
-   * Based on do_thru_sound in Sound.c:179-206
-   */
-  const createThrustSound = (): PlayableSound => {
-    // Original implementation:
-    // - Fills SNDBUFLEN (370) bytes per VBL tick
-    // - Uses chunks of 37 bytes, each filled with same value
-    // - Value comes from thru_rands table, shifted right 1, then left 8
-
-    // Create one second buffer
-    const bufferDuration = 1.0
-    const sampleRate = audioContext.sampleRate
-    const bufferSize = Math.floor(bufferDuration * sampleRate)
-
-    const buffer = audioContext.createBuffer(1, bufferSize, sampleRate)
-    const channelData = buffer.getChannelData(0)
-
-    // Start at random position in lookup table (Sound.c:184)
-    const startOffset = Math.floor(Math.random() * 64) // Random() & 63
-
-    // Original fills SNDBUFLEN/37 chunks (10 chunks of 37 bytes each)
-    const chunksPerBuffer = Math.floor(SNDBUFLEN / 37)
-    const bytesPerChunk = 37
-
-    // Calculate how many samples we need
-    let bufferPos = 0
-    let tablePos = startOffset
-
-    while (bufferPos < bufferSize) {
-      // Process chunks like the original
-      for (let chunk = 0; chunk < chunksPerBuffer && bufferPos < bufferSize; chunk++) {
-        // Get value from lookup table (Sound.c:189)
-        const value = thruRands[tablePos & 127] ?? 0
-        tablePos++
-
-        // Original: lsr.w #1, D0 (shift right 1)
-        // Then: lsl.w #8, D0 (shift left 8 to high byte)
-        // This puts the value in range 32-95 in the high byte of a 16-bit word
-        const shiftedValue = (value >>> 1) << 8 // Results in 8192-24320
-
-        // Convert to normalized audio range
-        // Original uses 16-bit signed, so -32768 to 32767
-        const normalized = (shiftedValue - 16384) / 32768
-
-        // Fill this chunk with the same value
-        // Calculate samples for 37 bytes at original playback rate
-        // Original plays at ~11kHz (370 bytes at 60Hz)
-        const originalRate = (SNDBUFLEN * 60) / 2 // Approx 11.1kHz
-        const samplesPerChunk = Math.floor((bytesPerChunk * sampleRate) / originalRate)
-
-        for (let i = 0; i < samplesPerChunk && bufferPos < bufferSize; i++) {
-          channelData[bufferPos++] = normalized
-        }
-      }
-    }
-
-    return {
-      play: (): AudioBufferSourceNode => {
-        const source = audioContext.createBufferSource()
-        source.buffer = buffer
-        source.loop = true // Thrust sound loops
-        source.connect(masterGain)
-        source.start()
-        return source
-      }
-    }
-  }
-
-  /**
-   * Placeholder for explosion sounds
-   * TODO: Implement based on do_expl_sound() from Sound.c:153-177
-   */
-  const createExplosionSound = (): PlayableSound => {
-    // For now, return a simple placeholder sound
-    const duration = 0.5
-    const sampleRate = audioContext.sampleRate
-    const bufferSize = Math.floor(duration * sampleRate)
-    
-    const buffer = audioContext.createBuffer(1, bufferSize, sampleRate)
-    const data = buffer.getChannelData(0)
-    
-    // Simple placeholder: white noise that fades out
-    for (let i = 0; i < bufferSize; i++) {
-      const envelope = 1 - (i / bufferSize)
-      data[i] = (Math.random() * 2 - 1) * envelope * 0.3
-    }
-    
-    return {
-      play: (): AudioBufferSourceNode => {
-        const source = audioContext.createBufferSource()
-        source.buffer = buffer
-        source.connect(masterGain)
-        source.start()
-        return source
-      }
-    }
-  }
-
-=======
->>>>>>> 063245df
   /**
    * Set the master volume
    * @param volume - Volume level from 0 to 1
