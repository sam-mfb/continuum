--- conflicted
+++ resolved
@@ -37,7 +37,7 @@
  *
  * @see Junctions.c:43-53 - Loop that builds linked lists by kind
  */
-export function organizeWallsByKind(_walls: LineRec[]): {
+export function organizeWallsByKind(walls: LineRec[]): {
   organizedWalls: Record<string, LineRec>
   kindPointers: Record<LineKind, string>
 } {
@@ -88,12 +88,7 @@
  *
  * @see Junctions.c:54-61 - Loop that builds firstwhite list
  */
-<<<<<<< HEAD
-export function findFirstWhiteWalls(_walls: LineRec[]): string {
-  // TODO: Implement NNE wall detection
-  throw new Error('Not implemented')
-=======
-function findFirstWhiteWalls(walls: LineRec[]): string {
+export function findFirstWhiteWalls(walls: LineRec[]): string {
   let firstWhiteId = ''
   let lastWhiteId: string | null = null
 
@@ -123,7 +118,6 @@
   }
 
   return firstWhiteId
->>>>>>> 2617311b
 }
 
 /**
@@ -132,12 +126,7 @@
  *
  * @see Junctions.c:63-93 - Junction detection and sorting
  */
-<<<<<<< HEAD
-export function detectWallJunctions(_walls: LineRec[]): JunctionRec[] {
-  // TODO: Implement junction detection
-  throw new Error('Not implemented')
-=======
-function detectWallJunctions(walls: LineRec[]): JunctionRec[] {
+export function detectWallJunctions(walls: LineRec[]): JunctionRec[] {
   const junctions: JunctionRec[] = []
   const THRESHOLD = WALLS.JUNCTION_THRESHOLD
 
@@ -187,5 +176,4 @@
   }
 
   return junctions
->>>>>>> 2617311b
 }