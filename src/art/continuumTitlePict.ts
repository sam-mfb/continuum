type ScanlineData = {
  lineNumber: number
  prefixBytes: Uint8Array
  compressedBytes: Uint8Array
  missingBorder: boolean
  manuallyFixed: boolean
}

const ADDITIONAL_OFFSET = 8

/**
 * Decodes PackBits compressed data
 */
const decodePackBits = (data: Uint8Array): Uint8Array => {
  const result: number[] = []
  let i = 0

  while (i < data.length) {
    const flag = data[i]
    i++

    if (flag === undefined) break

    if (flag === 0x80) {
      // No-op
      continue
    } else if (flag > 0x80) {
      // Run length: repeat next byte (257 - flag) times
      const repeatCount = 257 - flag
      if (i < data.length) {
        const byte = data[i]
        if (byte !== undefined) {
          for (let j = 0; j < repeatCount; j++) {
            result.push(byte)
          }
        }
        i++
      }
    } else {
      // Literal: copy next (flag + 1) bytes
      const copyCount = flag + 1
      for (let j = 0; j < copyCount && i < data.length; j++) {
        const byte = data[i]
        if (byte !== undefined) {
          result.push(byte)
        }
        i++
      }
    }
  }

  return new Uint8Array(result)
}

/**
 * Parses raw byte data to extract scanline information
 */
export const parseScanlineData = (
  data: Uint8Array,
  startOffset: number,
  height: number
): Array<ScanlineData> => {
  const packedScanlines: Array<ScanlineData> = []
  let offset = startOffset
  let skippedBytes: number[] = []
  let lineNumber = 0

  while (offset < data.length && lineNumber < height) {
    if (offset >= data.length) break

    // Read single-byte length
    const firstByte = data[offset]
    if (firstByte === undefined) break

    offset += 1

    // for some reason skipping bytes with a value of greater than 71 eliminates problematic bytes
    if (firstByte > 127) {
      skippedBytes.push(firstByte)
      continue
    }

    // Process scanline
    if (firstByte > 0 && offset + firstByte <= data.length) {
      const packedLine = data.slice(offset, offset + firstByte)

      // Create prefix bytes array including any skipped bytes and the length byte
      let prefixBytes: Uint8Array
      if (skippedBytes.length > 0) {
        // Combine skipped bytes + firstByte
        prefixBytes = new Uint8Array(skippedBytes.length + 1)
        prefixBytes.set(new Uint8Array(skippedBytes), 0)
        prefixBytes[skippedBytes.length] = firstByte
        skippedBytes = [] // Reset skipped bytes after using them
      } else {
        // Just the firstByte length prefix
        prefixBytes = new Uint8Array([firstByte])
      }

      packedScanlines.push({
        lineNumber,
        prefixBytes,
        compressedBytes: packedLine,
        missingBorder: false, // Will be determined later
        manuallyFixed: false
      })

      lineNumber++
      offset += firstByte
    } else if (firstByte === 0) {
      // Skip zero-length lines but keep it as a skipped byte
      skippedBytes.push(firstByte)
      continue
    }
  }

<<<<<<< HEAD
  // Post-process to fix known problematic lines
  console.log(`Scanlines before fixes: ${scanlines.length}`)

  // Ensure packedScanlines array is same length as scanlines
  while (packedScanlines.length < scanlines.length) {
    packedScanlines.push({
      lineNumber: packedScanlines.length,
      prefixBytes: new Uint8Array(0),
      compressedBytes: new Uint8Array(0),
      missingBorder: false,
      manuallyFixed: false
    })
  }

  // Fix lines 49-50
  if (scanlines.length > 50) {
    console.log('Fixing lines 49-50...')

    // First scanline: length byte at 0x07f8, then 38 bytes compressed at 0x07f9
    const firstPrefixBytes = data.slice(0x07f8, 0x07f9) // Just the length byte
    const firstCompressedBytes = data.slice(0x07f9, 0x07f9 + 38) // The compressed data
    const firstDecoded = decodePackBits(firstCompressedBytes)
    const firstScanline = new Uint8Array(rowbytes)
    for (let i = 0; i < rowbytes && i < firstDecoded.length; i++) {
      const byte = firstDecoded[i]
      if (byte !== undefined) {
        firstScanline[i] = byte
      }
    }

    // Second scanline: length byte at 0x0820, then 38 bytes compressed at 0x0821
    const secondPrefixBytes = data.slice(0x0820, 0x0821) // Just the length byte
    const secondCompressedBytes = data.slice(0x0821, 0x0821 + 38) // The compressed data
    const secondDecoded = decodePackBits(secondCompressedBytes)
    const secondScanline = new Uint8Array(rowbytes)
    for (let i = 0; i < rowbytes && i < secondDecoded.length; i++) {
      const byte = secondDecoded[i]
      if (byte !== undefined) {
        secondScanline[i] = byte
      }
    }

    // Replace the problematic scanlines
    scanlines[49] = firstScanline
    scanlines[50] = secondScanline
    packedScanlines[49] = {
      lineNumber: 49,
      prefixBytes: firstPrefixBytes,
      compressedBytes: firstCompressedBytes,
      missingBorder: false,
      manuallyFixed: true
    }
    packedScanlines[50] = {
      lineNumber: 50,
      prefixBytes: secondPrefixBytes,
      compressedBytes: secondCompressedBytes,
      missingBorder: false,
      manuallyFixed: true
    }

    console.log(`Line 49 replaced: ${firstDecoded.length} bytes decoded`)
    console.log(`Line 50 replaced: ${secondDecoded.length} bytes decoded`)

    // Debug: Check pixel 500 and ending bits for both lines
    const byte62_line49 = firstScanline[62]
    if (byte62_line49 !== undefined) {
      const pixel500_line49 = (byte62_line49 >> 3) & 1
      const last3bits_line49 = byte62_line49 & 0x07
      console.log(
        `Line 49 byte 62: 0x${byte62_line49.toString(16)}, pixel 500: ${pixel500_line49 ? 'black' : 'white'}, last 3 bits: ${last3bits_line49.toString(2).padStart(3, '0')}`
      )
    }

    const byte62_line50 = secondScanline[62]
    if (byte62_line50 !== undefined) {
      const pixel500_line50 = (byte62_line50 >> 3) & 1
      const last3bits_line50 = byte62_line50 & 0x07
      console.log(
        `Line 50 byte 62: 0x${byte62_line50.toString(16)}, pixel 500: ${pixel500_line50 ? 'black' : 'white'}, last 3 bits: ${last3bits_line50.toString(2).padStart(3, '0')}`
      )
    }
  }

  // Fix lines 98-100 which have white border pattern
  // The 0x0098 opcode at 0x11d4 disrupts the normal decoding
  if (scanlines.length > 100) {
    console.log('Fixing lines 98-100...')

    // Lines 98-100 should have massive white sections (not black like 49-50)
    // The scanlines we found are correct:

    // Line 98: length byte at 0x11f1, then 56 bytes compressed at 0x11f2
    const line98PrefixBytes = data.slice(0x11f1, 0x11f2) // Just the length byte
    const line98CompressedBytes = data.slice(0x11f2, 0x11f2 + 56) // The compressed data
    const line98Decoded = decodePackBits(line98CompressedBytes)
    const line98Scanline = new Uint8Array(rowbytes)
    for (let i = 0; i < rowbytes && i < line98Decoded.length; i++) {
      const byte = line98Decoded[i]
      if (byte !== undefined) {
        line98Scanline[i] = byte
      }
    }
    scanlines[98] = line98Scanline
    packedScanlines[98] = {
      lineNumber: 98,
      prefixBytes: line98PrefixBytes,
      compressedBytes: line98CompressedBytes,
      missingBorder: false,
      manuallyFixed: true
    }

    // Line 99: length byte at 0x122b, then 56 bytes compressed at 0x122c
    const line99PrefixBytes = data.slice(0x122b, 0x122c) // Just the length byte
    const line99CompressedBytes = data.slice(0x122c, 0x122c + 56) // The compressed data
    const line99Decoded = decodePackBits(line99CompressedBytes)
    const line99Scanline = new Uint8Array(rowbytes)
    for (let i = 0; i < rowbytes && i < line99Decoded.length; i++) {
      const byte = line99Decoded[i]
      if (byte !== undefined) {
        line99Scanline[i] = byte
      }
    }
    scanlines[99] = line99Scanline
    packedScanlines[99] = {
      lineNumber: 99,
      prefixBytes: line99PrefixBytes,
      compressedBytes: line99CompressedBytes,
      missingBorder: false,
      manuallyFixed: true
    }

    // Line 100: length byte at 0x1265, then 56 bytes compressed at 0x1266
    const line100PrefixBytes = data.slice(0x1265, 0x1266) // Just the length byte
    const line100CompressedBytes = data.slice(0x1266, 0x1266 + 56) // The compressed data
    const line100Decoded = decodePackBits(line100CompressedBytes)
    const line100Scanline = new Uint8Array(rowbytes)
    for (let i = 0; i < rowbytes && i < line100Decoded.length; i++) {
      const byte = line100Decoded[i]
      if (byte !== undefined) {
        line100Scanline[i] = byte
      }
    }
    scanlines[100] = line100Scanline
    packedScanlines[100] = {
      lineNumber: 100,
      prefixBytes: line100PrefixBytes,
      compressedBytes: line100CompressedBytes,
      missingBorder: false,
      manuallyFixed: true
    }

    console.log('Lines 98-100 replaced with white border scanlines')
  }

  // Fix lines 149-151 which have corruption
  if (scanlines.length > 151) {
    console.log('Fixing lines 149-151...')

    // Line 149: length byte at 0x18a9, then 54 bytes compressed at 0x18aa
    const line149PrefixBytes = data.slice(0x18a9, 0x18aa) // Just the length byte
    const line149CompressedBytes = data.slice(0x18aa, 0x18aa + 54) // The compressed data
    const line149Decoded = decodePackBits(line149CompressedBytes)
    const line149Scanline = new Uint8Array(rowbytes)
    for (let i = 0; i < rowbytes && i < line149Decoded.length; i++) {
      const byte = line149Decoded[i]
      if (byte !== undefined) {
        line149Scanline[i] = byte
      }
    }
    scanlines[149] = line149Scanline
    packedScanlines[149] = {
      lineNumber: 149,
      prefixBytes: line149PrefixBytes,
      compressedBytes: line149CompressedBytes,
      missingBorder: false,
      manuallyFixed: true
    }

    // Line 150: length byte at 0x18e1, then 54 bytes compressed at 0x18e2
    const line150PrefixBytes = data.slice(0x18e1, 0x18e2) // Just the length byte
    const line150CompressedBytes = data.slice(0x18e2, 0x18e2 + 54) // The compressed data
    const line150Decoded = decodePackBits(line150CompressedBytes)
    const line150Scanline = new Uint8Array(rowbytes)
    for (let i = 0; i < rowbytes && i < line150Decoded.length; i++) {
      const byte = line150Decoded[i]
      if (byte !== undefined) {
        line150Scanline[i] = byte
      }
    }
    scanlines[150] = line150Scanline
    packedScanlines[150] = {
      lineNumber: 150,
      prefixBytes: line150PrefixBytes,
      compressedBytes: line150CompressedBytes,
      missingBorder: false,
      manuallyFixed: true
    }
=======
  return packedScanlines
}

/**
 * Unpacks compressed scanline data into bitmap format
 */
export const unpackScanlinesToBitmap = (
  packedScanlines: Array<ScanlineData>,
  width: number,
  height: number
): Uint8Array => {
  const rowbytes = Math.ceil(width / 8)
  const bitmapData = new Uint8Array(height * rowbytes)

  for (const scanlineData of packedScanlines) {
    const unpacked = decodePackBits(scanlineData.compressedBytes)
>>>>>>> fa430560

    // Always take exactly rowbytes bytes
    const scanline = new Uint8Array(rowbytes)
    for (let i = 0; i < rowbytes && i < unpacked.length; i++) {
      const byte = unpacked[i]
      if (byte !== undefined) {
        scanline[i] = byte
      }
    }
<<<<<<< HEAD
    scanlines[151] = line151Scanline
    packedScanlines[151] = {
      lineNumber: 151,
      prefixBytes: line151PrefixBytes,
      compressedBytes: line151CompressedBytes,
      missingBorder: false,
      manuallyFixed: true
    }
=======
>>>>>>> fa430560

    // Place scanline in bitmap data
    bitmapData.set(scanline, scanlineData.lineNumber * rowbytes)
  }

  return bitmapData
}

/**
 * Checks for missing borders in scanlines and returns updated scanline data
 */
export const checkMissingBorders = (
  packedScanlines: Array<ScanlineData>,
  bitmapData: Uint8Array,
  width: number,
  checkColumn: number
): Array<ScanlineData> => {
  const rowbytes = Math.ceil(width / 8)
  let linesWithoutBorderCount = 0

  // Create new array with updated missingBorder flags
  const updatedScanlines = packedScanlines.map(scanlineData => {
    // Check pixel at checkColumn
    const row = scanlineData.lineNumber
    const col = checkColumn
    const byteIndex = row * rowbytes + Math.floor(col / 8)
    const bitIndex = 7 - (col % 8)
    const byte = bitmapData[byteIndex]
    const bit = byte !== undefined ? (byte >> bitIndex) & 1 : 0

    const hasMissingBorder = bit === 0
    if (hasMissingBorder) {
      linesWithoutBorderCount++
    }

    // Return new object with updated missingBorder flag
    return {
      ...scanlineData,
      missingBorder: hasMissingBorder
    }
  })

  console.log(
    `Found ${linesWithoutBorderCount} lines without black border at pixel ${checkColumn}`
  )

  return updatedScanlines
}

/**
 * Converts bitmap data to RGBA image data
 */
const bitmapToImageData = (
  bitmapData: Uint8Array,
  width: number,
  height: number
): ImageData => {
  const rowbytes = Math.ceil(width / 8)
  const imageDataArray = new Uint8ClampedArray(width * height * 4)

  for (let row = 0; row < height; row++) {
    for (let col = 0; col < width; col++) {
      const byteIndex = row * rowbytes + Math.floor(col / 8)
      const bitIndex = 7 - (col % 8)
      const byte = bitmapData[byteIndex]
      const bit = byte !== undefined ? (byte >> bitIndex) & 1 : 0

      const pixelIndex = (row * width + col) * 4
      const value = bit ? 0 : 255 // 1 = black, 0 = white
      imageDataArray[pixelIndex] = value // R
      imageDataArray[pixelIndex + 1] = value // G
      imageDataArray[pixelIndex + 2] = value // B
      imageDataArray[pixelIndex + 3] = 255 // A
    }
  }

  return new ImageData(imageDataArray, width, height)
}

/**
 * The file Continuum Title Page in the original source is either corrupted or an incredibly
 * unusual format. This function is a partially successful attempt to decode it, that is fairly
 * hacky and ultimately resorts to brute forcing places where we think their should probably be
 * bits. Even with this, and even with knowing what the picture should look like, there are still
 * a few missing lines. I suspect the file is corrupted.
 *
 * In any event, i was able to extract the resource used in the game itself from the games resource
 * fork and that decodes just fine.
 */
export function continuumTitleToImageData(rawData: ArrayBuffer): {
  image: ImageData
  packedScanlines: Array<ScanlineData>
} {
  const data = new Uint8Array(rawData)

  // Image dimensions
  const width = 504
  const height = 311
  const startOffset = 0x230

  // Parse scanline data from raw bytes
  const packedScanlines = parseScanlineData(data, startOffset, height)

  // Unpack scanlines into bitmap format
  const bitmapData = unpackScanlinesToBitmap(packedScanlines, width, height)

  // Check for missing borders and get updated scanlines
  const scanlinesWithBorderInfo = checkMissingBorders(
    packedScanlines,
    bitmapData,
    width,
    500
  )

  const repaired = scanlinesWithBorderInfo.map(s => {
    if (!s.missingBorder) {
      return s
    }
    return { ...s, compressedBytes: s.compressedBytes.slice(ADDITIONAL_OFFSET) }
  })

  const newBitmap = unpackScanlinesToBitmap(repaired, width, height)

  // Convert bitmap to RGBA image data
  const image = bitmapToImageData(newBitmap, width, height)

  checkMissingBorders(packedScanlines, newBitmap, width, 500)

  return {
    image,
    packedScanlines: scanlinesWithBorderInfo
  }
}<|MERGE_RESOLUTION|>--- conflicted
+++ resolved
@@ -3,7 +3,6 @@
   prefixBytes: Uint8Array
   compressedBytes: Uint8Array
   missingBorder: boolean
-  manuallyFixed: boolean
 }
 
 const ADDITIONAL_OFFSET = 8
@@ -101,8 +100,7 @@
         lineNumber,
         prefixBytes,
         compressedBytes: packedLine,
-        missingBorder: false, // Will be determined later
-        manuallyFixed: false
+        missingBorder: false // Will be determined later
       })
 
       lineNumber++
@@ -114,205 +112,6 @@
     }
   }
 
-<<<<<<< HEAD
-  // Post-process to fix known problematic lines
-  console.log(`Scanlines before fixes: ${scanlines.length}`)
-
-  // Ensure packedScanlines array is same length as scanlines
-  while (packedScanlines.length < scanlines.length) {
-    packedScanlines.push({
-      lineNumber: packedScanlines.length,
-      prefixBytes: new Uint8Array(0),
-      compressedBytes: new Uint8Array(0),
-      missingBorder: false,
-      manuallyFixed: false
-    })
-  }
-
-  // Fix lines 49-50
-  if (scanlines.length > 50) {
-    console.log('Fixing lines 49-50...')
-
-    // First scanline: length byte at 0x07f8, then 38 bytes compressed at 0x07f9
-    const firstPrefixBytes = data.slice(0x07f8, 0x07f9) // Just the length byte
-    const firstCompressedBytes = data.slice(0x07f9, 0x07f9 + 38) // The compressed data
-    const firstDecoded = decodePackBits(firstCompressedBytes)
-    const firstScanline = new Uint8Array(rowbytes)
-    for (let i = 0; i < rowbytes && i < firstDecoded.length; i++) {
-      const byte = firstDecoded[i]
-      if (byte !== undefined) {
-        firstScanline[i] = byte
-      }
-    }
-
-    // Second scanline: length byte at 0x0820, then 38 bytes compressed at 0x0821
-    const secondPrefixBytes = data.slice(0x0820, 0x0821) // Just the length byte
-    const secondCompressedBytes = data.slice(0x0821, 0x0821 + 38) // The compressed data
-    const secondDecoded = decodePackBits(secondCompressedBytes)
-    const secondScanline = new Uint8Array(rowbytes)
-    for (let i = 0; i < rowbytes && i < secondDecoded.length; i++) {
-      const byte = secondDecoded[i]
-      if (byte !== undefined) {
-        secondScanline[i] = byte
-      }
-    }
-
-    // Replace the problematic scanlines
-    scanlines[49] = firstScanline
-    scanlines[50] = secondScanline
-    packedScanlines[49] = {
-      lineNumber: 49,
-      prefixBytes: firstPrefixBytes,
-      compressedBytes: firstCompressedBytes,
-      missingBorder: false,
-      manuallyFixed: true
-    }
-    packedScanlines[50] = {
-      lineNumber: 50,
-      prefixBytes: secondPrefixBytes,
-      compressedBytes: secondCompressedBytes,
-      missingBorder: false,
-      manuallyFixed: true
-    }
-
-    console.log(`Line 49 replaced: ${firstDecoded.length} bytes decoded`)
-    console.log(`Line 50 replaced: ${secondDecoded.length} bytes decoded`)
-
-    // Debug: Check pixel 500 and ending bits for both lines
-    const byte62_line49 = firstScanline[62]
-    if (byte62_line49 !== undefined) {
-      const pixel500_line49 = (byte62_line49 >> 3) & 1
-      const last3bits_line49 = byte62_line49 & 0x07
-      console.log(
-        `Line 49 byte 62: 0x${byte62_line49.toString(16)}, pixel 500: ${pixel500_line49 ? 'black' : 'white'}, last 3 bits: ${last3bits_line49.toString(2).padStart(3, '0')}`
-      )
-    }
-
-    const byte62_line50 = secondScanline[62]
-    if (byte62_line50 !== undefined) {
-      const pixel500_line50 = (byte62_line50 >> 3) & 1
-      const last3bits_line50 = byte62_line50 & 0x07
-      console.log(
-        `Line 50 byte 62: 0x${byte62_line50.toString(16)}, pixel 500: ${pixel500_line50 ? 'black' : 'white'}, last 3 bits: ${last3bits_line50.toString(2).padStart(3, '0')}`
-      )
-    }
-  }
-
-  // Fix lines 98-100 which have white border pattern
-  // The 0x0098 opcode at 0x11d4 disrupts the normal decoding
-  if (scanlines.length > 100) {
-    console.log('Fixing lines 98-100...')
-
-    // Lines 98-100 should have massive white sections (not black like 49-50)
-    // The scanlines we found are correct:
-
-    // Line 98: length byte at 0x11f1, then 56 bytes compressed at 0x11f2
-    const line98PrefixBytes = data.slice(0x11f1, 0x11f2) // Just the length byte
-    const line98CompressedBytes = data.slice(0x11f2, 0x11f2 + 56) // The compressed data
-    const line98Decoded = decodePackBits(line98CompressedBytes)
-    const line98Scanline = new Uint8Array(rowbytes)
-    for (let i = 0; i < rowbytes && i < line98Decoded.length; i++) {
-      const byte = line98Decoded[i]
-      if (byte !== undefined) {
-        line98Scanline[i] = byte
-      }
-    }
-    scanlines[98] = line98Scanline
-    packedScanlines[98] = {
-      lineNumber: 98,
-      prefixBytes: line98PrefixBytes,
-      compressedBytes: line98CompressedBytes,
-      missingBorder: false,
-      manuallyFixed: true
-    }
-
-    // Line 99: length byte at 0x122b, then 56 bytes compressed at 0x122c
-    const line99PrefixBytes = data.slice(0x122b, 0x122c) // Just the length byte
-    const line99CompressedBytes = data.slice(0x122c, 0x122c + 56) // The compressed data
-    const line99Decoded = decodePackBits(line99CompressedBytes)
-    const line99Scanline = new Uint8Array(rowbytes)
-    for (let i = 0; i < rowbytes && i < line99Decoded.length; i++) {
-      const byte = line99Decoded[i]
-      if (byte !== undefined) {
-        line99Scanline[i] = byte
-      }
-    }
-    scanlines[99] = line99Scanline
-    packedScanlines[99] = {
-      lineNumber: 99,
-      prefixBytes: line99PrefixBytes,
-      compressedBytes: line99CompressedBytes,
-      missingBorder: false,
-      manuallyFixed: true
-    }
-
-    // Line 100: length byte at 0x1265, then 56 bytes compressed at 0x1266
-    const line100PrefixBytes = data.slice(0x1265, 0x1266) // Just the length byte
-    const line100CompressedBytes = data.slice(0x1266, 0x1266 + 56) // The compressed data
-    const line100Decoded = decodePackBits(line100CompressedBytes)
-    const line100Scanline = new Uint8Array(rowbytes)
-    for (let i = 0; i < rowbytes && i < line100Decoded.length; i++) {
-      const byte = line100Decoded[i]
-      if (byte !== undefined) {
-        line100Scanline[i] = byte
-      }
-    }
-    scanlines[100] = line100Scanline
-    packedScanlines[100] = {
-      lineNumber: 100,
-      prefixBytes: line100PrefixBytes,
-      compressedBytes: line100CompressedBytes,
-      missingBorder: false,
-      manuallyFixed: true
-    }
-
-    console.log('Lines 98-100 replaced with white border scanlines')
-  }
-
-  // Fix lines 149-151 which have corruption
-  if (scanlines.length > 151) {
-    console.log('Fixing lines 149-151...')
-
-    // Line 149: length byte at 0x18a9, then 54 bytes compressed at 0x18aa
-    const line149PrefixBytes = data.slice(0x18a9, 0x18aa) // Just the length byte
-    const line149CompressedBytes = data.slice(0x18aa, 0x18aa + 54) // The compressed data
-    const line149Decoded = decodePackBits(line149CompressedBytes)
-    const line149Scanline = new Uint8Array(rowbytes)
-    for (let i = 0; i < rowbytes && i < line149Decoded.length; i++) {
-      const byte = line149Decoded[i]
-      if (byte !== undefined) {
-        line149Scanline[i] = byte
-      }
-    }
-    scanlines[149] = line149Scanline
-    packedScanlines[149] = {
-      lineNumber: 149,
-      prefixBytes: line149PrefixBytes,
-      compressedBytes: line149CompressedBytes,
-      missingBorder: false,
-      manuallyFixed: true
-    }
-
-    // Line 150: length byte at 0x18e1, then 54 bytes compressed at 0x18e2
-    const line150PrefixBytes = data.slice(0x18e1, 0x18e2) // Just the length byte
-    const line150CompressedBytes = data.slice(0x18e2, 0x18e2 + 54) // The compressed data
-    const line150Decoded = decodePackBits(line150CompressedBytes)
-    const line150Scanline = new Uint8Array(rowbytes)
-    for (let i = 0; i < rowbytes && i < line150Decoded.length; i++) {
-      const byte = line150Decoded[i]
-      if (byte !== undefined) {
-        line150Scanline[i] = byte
-      }
-    }
-    scanlines[150] = line150Scanline
-    packedScanlines[150] = {
-      lineNumber: 150,
-      prefixBytes: line150PrefixBytes,
-      compressedBytes: line150CompressedBytes,
-      missingBorder: false,
-      manuallyFixed: true
-    }
-=======
   return packedScanlines
 }
 
@@ -329,7 +128,6 @@
 
   for (const scanlineData of packedScanlines) {
     const unpacked = decodePackBits(scanlineData.compressedBytes)
->>>>>>> fa430560
 
     // Always take exactly rowbytes bytes
     const scanline = new Uint8Array(rowbytes)
@@ -339,17 +137,6 @@
         scanline[i] = byte
       }
     }
-<<<<<<< HEAD
-    scanlines[151] = line151Scanline
-    packedScanlines[151] = {
-      lineNumber: 151,
-      prefixBytes: line151PrefixBytes,
-      compressedBytes: line151CompressedBytes,
-      missingBorder: false,
-      manuallyFixed: true
-    }
-=======
->>>>>>> fa430560
 
     // Place scanline in bitmap data
     bitmapData.set(scanline, scanlineData.lineNumber * rowbytes)
